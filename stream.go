--- conflicted
+++ resolved
@@ -79,10 +79,6 @@
 	return totalRead, nil
 }
 
-<<<<<<< HEAD
-func (s *ReadStream) Position() int {
-=======
 func (s *ReadStream) Consumed() int {
->>>>>>> 16c960f6
 	return s.cursor
 }