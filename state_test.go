package mls

import (
	"testing"

	"github.com/bifurcation/mint/syntax"
	"github.com/stretchr/testify/require"
)

var (
	groupID   = []byte{0x01, 0x02, 0x03, 0x04}
	userID    = []byte{0x04, 0x05, 0x06, 0x07}
	suite     = P256_AES128GCM_SHA256_P256
	groupSize = 5

	testMessage = unhex("1112131415")
)

type StateTest struct {
	identityPrivs []SignaturePrivateKey
	credentials   []Credential
	initPrivs     []HPKEPrivateKey
	keyPackages   []KeyPackage
	states        []State
}

func setup(t *testing.T) StateTest {
	stateTest := StateTest{}
	stateTest.keyPackages = make([]KeyPackage, groupSize)
	scheme := suite.scheme()

	for i := 0; i < groupSize; i++ {
		// cred gen
		sigPriv, _ := scheme.Generate()
		cred := NewBasicCredential(userID, scheme, &sigPriv)
		//kp gen
		kp, err := NewKeyPackage(suite, cred)
		require.Nil(t, err)
		// save all the materials
		stateTest.identityPrivs = append(stateTest.identityPrivs, sigPriv)
		stateTest.credentials = append(stateTest.credentials, *cred)
		stateTest.initPrivs = append(stateTest.initPrivs, *kp.privateKey)
		stateTest.keyPackages[i] = *kp
		stateTest.keyPackages[i].RemovePrivateKey()
	}
	return stateTest
}

func setupGroup(t *testing.T) StateTest {
	stateTest := setup(t)
	var states []State
	// start with the group creator
	err := stateTest.keyPackages[0].SetPrivateKey(stateTest.initPrivs[0])
	require.Nil(t, err)
	s0, err := NewEmptyState(groupID, stateTest.keyPackages[0])
	require.Nil(t, err)
	states = append(states, *s0)

	// add proposals for rest of the participants
	for i := 1; i < groupSize; i++ {
		add, err := states[0].Add(stateTest.keyPackages[i])
		require.Nil(t, err)
		_, err = states[0].Handle(add)
		require.Nil(t, err)
	}

	// commit the adds
	secret := randomBytes(32)
	_, welcome, next, err := states[0].Commit(secret)
	require.Nil(t, err)
	states[0] = *next
	// initialize the new joiners from the welcome
	for i := 1; i < groupSize; i++ {
		err = stateTest.keyPackages[i].SetPrivateKey(stateTest.initPrivs[i])
		require.Nil(t, err)
		s, err := NewJoinedState([]KeyPackage{stateTest.keyPackages[i]}, *welcome)
		require.Nil(t, err)
		states = append(states, *s)
	}
	stateTest.states = states

	// Verify that the states are all equivalent
	for _, lhs := range stateTest.states {
		for _, rhs := range stateTest.states {
			require.True(t, lhs.Equals(rhs))
		}
	}

	return stateTest
}

func TestStateTwoPerson(t *testing.T) {
	stateTest := setup(t)
	// creator's state
	err := stateTest.keyPackages[0].SetPrivateKey(stateTest.initPrivs[0])
	require.Nil(t, err)
	first0, err := NewEmptyState(groupID, stateTest.keyPackages[0])
	require.Nil(t, err)

	// add the second participant
	add, err := first0.Add(stateTest.keyPackages[1])
	require.Nil(t, err)
	_, err = first0.Handle(add)
	require.Nil(t, err)

	// commit adding the second participant
	secret := randomBytes(32)
	_, welcome, first1, err := first0.Commit(secret)
	require.Nil(t, err)

	// Initialize the second participant from the Welcome
	err = stateTest.keyPackages[1].SetPrivateKey(stateTest.initPrivs[1])
	require.Nil(t, err)
	second1, err := NewJoinedState([]KeyPackage{stateTest.keyPackages[1]}, *welcome)
	require.Nil(t, err)

	// Verify that the two states are equivalent
	require.True(t, first1.Equals(*second1))

	/// Verify that they can exchange protected messages
	ct, err := first1.Protect(testMessage)
	require.Nil(t, err)
	pt, err := second1.Unprotect(ct)
	require.Nil(t, err)
	require.Equal(t, pt, testMessage)
}

const ExtensionTypeGroupTest ExtensionType = 0xFFFF

type GroupTestExtension struct{}

func (gte GroupTestExtension) Type() ExtensionType {
	return ExtensionTypeGroupTest
}

func TestStateExtensions(t *testing.T) {
	stateTest := setup(t)
	groupExtensions := NewExtensionList()
	groupExtensions.Add(GroupTestExtension{})

	clientExtensions := []ExtensionBody{GroupTestExtension{}}

	// Check that NewEmptyStateWithExtensions fails if the KP doesn't support them
	kpA := stateTest.keyPackages[0]
	err := kpA.SetPrivateKey(stateTest.initPrivs[0])
	require.Nil(t, err)
	_, err = NewEmptyStateWithExtensions(groupID, kpA, groupExtensions)
	require.Error(t, err)

	// Check that NewEmptyStateWithExtensions succeeds with exetnsion support
	err = kpA.SetExtensions(clientExtensions)
	require.Nil(t, err)
	err = kpA.Sign()
	require.Nil(t, err)

	alice0, err := NewEmptyStateWithExtensions(groupID, kpA, groupExtensions)
	require.Nil(t, err)
	require.Equal(t, len(alice0.Extensions.Entries), 1)

	// Check that Add fails if the KP doesn't support them
	kpB := stateTest.keyPackages[1]
	_, err = alice0.Add(kpB)
	require.Error(t, err)

	// Check that Add succeeds with extension support
	err = kpB.SetExtensions(clientExtensions)
	require.Nil(t, err)
	err = kpB.Sign()
	require.Nil(t, err)

	_, err = alice0.Add(kpB)
	require.Nil(t, err)

	// TODO(RLB) Test extension verificatoin in NewJoinedState
}

func TestStateMarshalUnmarshal(t *testing.T) {
	// Create Alice and have her add Bob to a group
	stateTest := setup(t)
	err := stateTest.keyPackages[0].SetPrivateKey(stateTest.initPrivs[0])
	require.Nil(t, err)
	alice0, err := NewEmptyState(groupID, stateTest.keyPackages[0])
	require.Nil(t, err)

	add, err := alice0.Add(stateTest.keyPackages[1])
	require.Nil(t, err)
	_, err = alice0.Handle(add)
	require.Nil(t, err)

	secret := randomBytes(32)
	_, welcome1, alice1, err := alice0.Commit(secret)
	require.Nil(t, err)

	// Marshal Alice's secret state
	alice1priv, err := syntax.Marshal(alice1.GetSecrets())
	require.Nil(t, err)

	// Initialize Bob generate an Update+Commit
	err = stateTest.keyPackages[1].SetPrivateKey(stateTest.initPrivs[1])
	require.Nil(t, err)
	bob1, err := NewJoinedState([]KeyPackage{stateTest.keyPackages[1]}, *welcome1)
	require.Nil(t, err)
	require.True(t, alice1.Equals(*bob1))

	newKP, err := NewKeyPackage(suite, &stateTest.keyPackages[1].Credential)
	require.Nil(t, err)
	update, err := bob1.Update(*newKP)
	require.Nil(t, err)
	_, err = bob1.Handle(update)
	require.Nil(t, err)

	commit, _, bob2, err := bob1.Commit(secret)
	require.Nil(t, err)

	// Recreate Alice from Welcome and secrets
	alice1aPriv := StateSecrets{}
	_, err = syntax.Unmarshal(alice1priv, &alice1aPriv)
	require.Nil(t, err)

	alice1a, err := NewStateFromWelcomeAndSecrets(*welcome1, alice1aPriv)
	require.Nil(t, err)

	// Verify that Alice can process Bob's Update+Commit
	_, err = alice1a.Handle(update)
	require.Nil(t, err)

	alice2, err := alice1a.Handle(commit)
	require.Nil(t, err)

	// Verify that Alice and Bob can exchange protected messages
	/// Verify that they can exchange protected messages
	ct, err := alice2.Protect(testMessage)
	require.Nil(t, err)
	pt, err := bob2.Unprotect(ct)
	require.Nil(t, err)
	require.Equal(t, pt, testMessage)
}

func TestStateMulti(t *testing.T) {
	stateTest := setup(t)
	// start with the group creator
	err := stateTest.keyPackages[0].SetPrivateKey(stateTest.initPrivs[0])
	require.Nil(t, err)
	s0, err := NewEmptyState(groupID, stateTest.keyPackages[0])
	require.Nil(t, err)
	stateTest.states = append(stateTest.states, *s0)

	// add proposals for rest of the participants
	for i := 1; i < groupSize; i++ {
		add, err := stateTest.states[0].Add(stateTest.keyPackages[i])
		require.Nil(t, err)
		_, err = stateTest.states[0].Handle(add)
		require.Nil(t, err)
	}

	// commit the adds
	secret := randomBytes(32)
	_, welcome, next, err := stateTest.states[0].Commit(secret)
	require.Nil(t, err)
	stateTest.states[0] = *next
	// initialize the new joiners from the welcome
	for i := 1; i < groupSize; i++ {
		err = stateTest.keyPackages[i].SetPrivateKey(stateTest.initPrivs[i])
		require.Nil(t, err)
		s, err := NewJoinedState([]KeyPackage{stateTest.keyPackages[i]}, *welcome)
		require.Nil(t, err)
		stateTest.states = append(stateTest.states, *s)
	}

	// Verify that the states are all equivalent
	for _, lhs := range stateTest.states {
		for _, rhs := range stateTest.states {
			require.True(t, lhs.Equals(rhs))
		}
	}

	// verify that everyone can send and be received
	for i, s := range stateTest.states {
		ct, _ := s.Protect(testMessage)
		for j, o := range stateTest.states {
			if i == j {
				continue
			}
			pt, _ := o.Unprotect(ct)
			require.Equal(t, pt, testMessage)
		}
	}
}

func TestStateCipherNegotiation(t *testing.T) {
	// Alice supports P-256 and X25519
	scheme := suite.scheme()
	alicePriv, _ := scheme.Generate()
	aliceBc := &BasicCredential{
		Identity:           []byte{0x01, 0x02, 0x03, 0x04},
		SignatureScheme:    scheme,
		SignaturePublicKey: alicePriv.PublicKey,
	}
	aliceCred := Credential{Basic: aliceBc, privateKey: &alicePriv}
	aliceSuites := []CipherSuite{P256_AES128GCM_SHA256_P256, X25519_AES128GCM_SHA256_Ed25519}
	var aliceKPs []KeyPackage
	for _, s := range aliceSuites {
		kp, err := NewKeyPackage(s, &aliceCred)
		require.Nil(t, err)
		aliceKPs = append(aliceKPs, *kp)
	}

	// Bob spuports P-256 and P-521
	bobPriv, _ := scheme.Generate()
	bobBc := &BasicCredential{
		Identity:           []byte{0x04, 0x05, 0x06, 0x07},
		SignatureScheme:    scheme,
		SignaturePublicKey: bobPriv.PublicKey,
	}
	bobCred := Credential{Basic: bobBc, privateKey: &bobPriv}
	bobSuites := []CipherSuite{P256_AES128GCM_SHA256_P256, X25519_AES128GCM_SHA256_Ed25519}
	var bobKPs []KeyPackage
	for _, s := range bobSuites {
		kp, err := NewKeyPackage(s, &bobCred)
		require.Nil(t, err)
		bobKPs = append(bobKPs, *kp)
	}

	// Bob should choose P-256
	secret := randomBytes(32)
	welcome, bobState, err := negotiateWithPeer(groupID, bobKPs, aliceKPs, secret)
	require.Nil(t, err)

	// Alice should also arrive at P-256
	aliceState, err := NewJoinedState(aliceKPs, *welcome)
	require.Nil(t, err)

	require.True(t, aliceState.Equals(*bobState))
}

func TestStateUpdate(t *testing.T) {
	stateTest := setupGroup(t)
	for i, state := range stateTest.states {
		newKP, err := NewKeyPackage(suite, &stateTest.keyPackages[i].Credential)
		require.Nil(t, err)

		update, err := state.Update(*newKP)
		require.Nil(t, err)
		state.Handle(update)

		commitSecret := randomBytes(32)
		commit, _, next, err := state.Commit(commitSecret)
		require.Nil(t, err)

		for j := range stateTest.states {
			if j == i {
				stateTest.states[j] = *next
			} else {
				_, err := stateTest.states[j].Handle(update)
				require.Nil(t, err)

				newState, err := stateTest.states[j].Handle(commit)
				require.Nil(t, err)
				stateTest.states[j] = *newState
			}

			require.True(t, stateTest.states[0].Equals(stateTest.states[j]))
		}
	}
}

func TestStateRemove(t *testing.T) {
	stateTest := setupGroup(t)
	for i := groupSize - 2; i > 0; i-- {
<<<<<<< HEAD
		remove := stateTest.states[i].Remove(LeafIndex(i + 1))
=======
		remove, err := stateTest.states[i].Remove(leafIndex(i + 1))
		require.Nil(t, err)
>>>>>>> 3f8d45ae
		stateTest.states[i].Handle(remove)
		secret := randomBytes(32)
		commit, _, next, err := stateTest.states[i].Commit(secret)
		require.Nil(t, err)

		stateTest.states = stateTest.states[:len(stateTest.states)-1]

		for j := range stateTest.states {
			if j == i {
				stateTest.states[j] = *next
			} else {
				_, err := stateTest.states[j].Handle(remove)
				require.Nil(t, err)

				newState, err := stateTest.states[j].Handle(commit)
				require.Nil(t, err)
				stateTest.states[j] = *newState
			}

			require.True(t, stateTest.states[0].Equals(stateTest.states[j]))
		}
	}
}<|MERGE_RESOLUTION|>--- conflicted
+++ resolved
@@ -367,12 +367,8 @@
 func TestStateRemove(t *testing.T) {
 	stateTest := setupGroup(t)
 	for i := groupSize - 2; i > 0; i-- {
-<<<<<<< HEAD
-		remove := stateTest.states[i].Remove(LeafIndex(i + 1))
-=======
-		remove, err := stateTest.states[i].Remove(leafIndex(i + 1))
-		require.Nil(t, err)
->>>>>>> 3f8d45ae
+		remove, err := stateTest.states[i].Remove(LeafIndex(i + 1))
+		require.Nil(t, err)
 		stateTest.states[i].Handle(remove)
 		secret := randomBytes(32)
 		commit, _, next, err := stateTest.states[i].Commit(secret)
