package mls

import (
	"io/ioutil"
	"os"
	"path/filepath"
	"testing"
)

// To generate or verify test vectors, run `go test` with these environment
// variables set to point to the directory where the test files reside.  The
// names of the individual files of test vectors are specified in the test
// vector cases below.
//
// > MLS_TEST_VECTORS_OUT=... go test -run VectorGen
// > MLS_TEST_VECTORS_IN=...  go test -run VectorVer
const (
	testDirWriteEnv = "MLS_TEST_VECTORS_OUT"
	testDirReadEnv  = "MLS_TEST_VECTORS_IN"
)

// For each set of test vectors, this struct defines:
//
// * The file name with which the vectors should be saved / loaded
// * A function to generate test vectors
// * A function to verify test vectors
//
// The generate and verify functions are responsible for reporting their own
// errors through the testing.T object passed to them.  The functions themselves
// should be defined in the test files for the relevant modules.
type TestVectorCase struct {
	Filename string
	Generate func(t *testing.T) []byte
	Verify   func(t *testing.T, data []byte)
}

var testVectorCases = map[string]TestVectorCase{
	"tree_math": {
		Filename: "tree_math.bin",
		Generate: generateTreeMathVectors,
		Verify:   verifyTreeMathVectors,
	},

	"crypto": {
		Filename: "crypto.bin",
		Generate: generateCryptoVectors,
		Verify:   verifyCryptoVectors,
	},

	"messages": {
		Filename: "messages.bin",
		Generate: generateMessageVectors,
		Verify:   verifyMessageVectors,
	},

<<<<<<< HEAD
	"key_schedule": {
		Filename: "key_schedule.bin",
		Generate: generateKeyScheduleVectors,
		Verify:   verifyKeyScheduleVectors,
=======
	"ratchet_tree": {
		Filename: "rtree.bin",
		Generate: generateRatchetTreeVectors,
		Verify:   verifyRatchetTreeVectors,
>>>>>>> 96b5ba8f
	},

	// TODO continue
}

func vectorGenerate(c TestVectorCase, testDir string) func(t *testing.T) {
	return func(t *testing.T) {
		// Generate test vectors
		vec := c.Generate(t)

		// Verify that vectors pass
		c.Verify(t, vec)

		// Write the vectors to file if required
		if len(testDir) != 0 {
			file := filepath.Join(testDir, c.Filename)
			err := ioutil.WriteFile(file, vec, 0644)
			assertNotError(t, err, "Error writing test vectors")
		}
	}
}

func TestVectorGenerate(t *testing.T) {
	testDir := os.Getenv(testDirWriteEnv)

	for label, tvCase := range testVectorCases {
		t.Run(label, vectorGenerate(tvCase, testDir))
	}
}

func vectorVerify(c TestVectorCase, testDir string) func(t *testing.T) {
	return func(t *testing.T) {
		// Read test vectors
		file := filepath.Join(testDir, c.Filename)
		vec, err := ioutil.ReadFile(file)
		assertNotError(t, err, "Error reading test vectors")

		// Verify test vectors
		c.Verify(t, vec)
	}
}

func TestVectorVerify(t *testing.T) {
	testDir := ""
	if testDir = os.Getenv(testDirReadEnv); len(testDir) == 0 {
		t.Skip("Test vectors were not provided")
	}

	for label, tvCase := range testVectorCases {
		t.Run(label, vectorVerify(tvCase, testDir))
	}
}<|MERGE_RESOLUTION|>--- conflicted
+++ resolved
@@ -53,17 +53,16 @@
 		Verify:   verifyMessageVectors,
 	},
 
-<<<<<<< HEAD
 	"key_schedule": {
 		Filename: "key_schedule.bin",
 		Generate: generateKeyScheduleVectors,
 		Verify:   verifyKeyScheduleVectors,
-=======
+	},
+
 	"ratchet_tree": {
-		Filename: "rtree.bin",
+		Filename: "tree.bin",
 		Generate: generateRatchetTreeVectors,
 		Verify:   verifyRatchetTreeVectors,
->>>>>>> 96b5ba8f
 	},
 
 	// TODO continue
